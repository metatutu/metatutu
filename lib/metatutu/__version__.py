--- conflicted
+++ resolved
@@ -21,8 +21,4 @@
 	"Forum": "https://github.com/metatutu/metatutu/issues",
 	"Donate": "https://github.com/metatutu/metatutu"
 }
-<<<<<<< HEAD
-__BUILD__ = 88
-=======
-__BUILD__ = 79
->>>>>>> 88405c6b
+__BUILD__ = 88